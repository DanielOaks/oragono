--- conflicted
+++ resolved
@@ -18,18 +18,12 @@
 	"github.com/goshuirc/irc-go/ircfmt"
 	"github.com/goshuirc/irc-go/ircmsg"
 	ident "github.com/oragono/go-ident"
-<<<<<<< HEAD
+
 	"github.com/unendingPattern/oragono/irc/caps"
+	"github.com/unendingPattern/oragono/irc/history"
 	"github.com/unendingPattern/oragono/irc/modes"
 	"github.com/unendingPattern/oragono/irc/sno"
 	"github.com/unendingPattern/oragono/irc/utils"
-=======
-	"github.com/oragono/oragono/irc/caps"
-	"github.com/oragono/oragono/irc/history"
-	"github.com/oragono/oragono/irc/modes"
-	"github.com/oragono/oragono/irc/sno"
-	"github.com/oragono/oragono/irc/utils"
->>>>>>> 847922e5
 )
 
 const (
@@ -104,12 +98,9 @@
 	stateMutex         sync.RWMutex // tier 1
 	username           string
 	vhost              string
-<<<<<<< HEAD
 	tripcode		   string
 	secureTripcode	   string
-=======
 	history            *history.Buffer
->>>>>>> 847922e5
 }
 
 // NewClient sets up a new client and starts its goroutine.
@@ -1127,8 +1118,6 @@
 	client.stateMutex.Unlock()
 }
 
-<<<<<<< HEAD
-=======
 // Ensures the client has a cryptographically secure resume token, and returns
 // its value. An error is returned if a token was previously assigned.
 func (client *Client) generateResumeToken() (token string, err error) {
@@ -1146,7 +1135,6 @@
 	return client.resumeToken, err
 }
 
->>>>>>> 847922e5
 // Records that the client has been invited to join an invite-only channel
 func (client *Client) Invite(casefoldedChannel string) {
 	client.stateMutex.Lock()

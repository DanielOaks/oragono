--- conflicted
+++ resolved
@@ -148,29 +148,6 @@
 	}
 }
 
-<<<<<<< HEAD
-func newListener(config ListenerConfig) (net.Listener, error) {
-	if config.IsTLS() {
-		certificate, err := tls.LoadX509KeyPair(config.Certificate, config.Key)
-		if err != nil {
-			return nil, err
-		}
-		return tls.Listen("tcp", config.Address, &tls.Config{
-			Certificates:             []tls.Certificate{certificate},
-			PreferServerCipherSuites: true,
-		})
-	}
-
-	return net.Listen("tcp", config.Address)
-=======
-func (server *Server) InitPhase() Phase {
-	if server.password == nil {
-		return Registration
-	}
-	return Authorization
->>>>>>> 8c43e6d2
-}
-
 //
 // listen goroutine
 //

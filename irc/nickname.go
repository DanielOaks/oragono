--- conflicted
+++ resolved
@@ -16,13 +16,9 @@
 
 var (
 	restrictedNicknames = map[string]bool{
-<<<<<<< HEAD
 		"=scene=": true, // used for rp commands
 		"--": true, //used for notifications
-=======
-		"=scene=":  true, // used for rp commands
 		"HistServ": true, // TODO(slingamn) this should become a real service
->>>>>>> 847922e5
 	}
 )
 
@@ -104,7 +100,7 @@
 	nick := fmt.Sprintf("%s-%s", currentNick, hex.EncodeToString(buf))
 	rb := NewResponseBuffer(client)
 	performNickChange(server, client, client, nick, rb)
-	rb.Send()
+	rb.Send(false)
 	// technically performNickChange can fail to change the nick,
 	// but if they're still delinquent, the timer will get them later
 }